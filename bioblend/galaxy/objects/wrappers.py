# pylint: disable=W0622,E1101

"""
A basic object-oriented interface for Galaxy entities.
"""

import bioblend
import abc, collections, httplib, json


__all__ = [
    'Wrapper',
    'Step',
    'Workflow',
    'ContentInfo',
    'LibraryContentInfo',
    'HistoryContentInfo',
    'DatasetContainer',
    'History',
    'Library',
    'Folder',
    'Dataset',
    'HistoryDatasetAssociation',
    'LibraryDatasetDatasetAssociation',
    'LibraryDataset',
    'Tool',
    'Preview',
    'LibraryPreview',
    'HistoryPreview',
    'WorkflowPreview',
    ]


# sometimes the Galaxy API returns JSONs that contain other JSONs
def _recursive_loads(jdef):
    try:
        r = json.loads(jdef)
    except (TypeError, ValueError):
        r = jdef
    if isinstance(r, collections.Sequence) and not isinstance(r, basestring):
        for i, v in enumerate(r):
            r[i] = _recursive_loads(v)
    elif isinstance(r, collections.Mapping):
        for k, v in r.iteritems():
            r[k] = _recursive_loads(v)
    return r


class Wrapper(object):
    """
    Abstract base class for Galaxy entity wrappers.

    Wrapper instances wrap deserialized JSON dictionaries such as the
    ones obtained by the Galaxy web API, converting key-based access to
    attribute-based access (e.g., ``library['name'] -> library.name``).

    Dict keys that are converted to attributes are listed in the
    ``BASE_ATTRS`` class variable: this is the 'stable' interface.
    Note that the wrapped dictionary is accessible via the ``wrapped``
    attribute.
    """
    BASE_ATTRS = ('id', 'name')
    __metaclass__ = abc.ABCMeta

    @abc.abstractmethod
    def __init__(self, wrapped, parent=None, gi=None):
        """
        :type wrapped: dict
        :param wrapped: JSON-serializable dictionary

        :type parent: :class:`Wrapper`
        :param parent: the parent of this wrapper

        :type gi: :class:`GalaxyInstance`
        :param gi: the GalaxyInstance through which we can access this wrapper
        """
        if not isinstance(wrapped, collections.Mapping):
            raise TypeError('wrapped object must be a mapping type')
        # loads(dumps(x)) is a bit faster than deepcopy and allows type checks
        try:
            dumped = json.dumps(wrapped)
        except (TypeError, ValueError):
            raise ValueError('wrapped object must be JSON-serializable')
        object.__setattr__(self, 'wrapped', json.loads(dumped))
        for k in self.BASE_ATTRS:
            object.__setattr__(self, k, self.wrapped.get(k))
        object.__setattr__(self, '_cached_parent', parent)
        object.__setattr__(self, 'is_modified', False)
        object.__setattr__(self, 'gi', gi)

    @abc.abstractproperty
    def gi_module(self):
        """
        The GalaxyInstance module that deals with objects of this type.
        """
        pass

    @property
    def parent(self):
        """
        Setup as a property so it can be dynamic in some subclasses
        """
        return self._cached_parent

    @property
    def is_mapped(self):
        """
        :obj:`True` if this wrapper is mapped to an actual Galaxy entity.
        """
        return self.id is not None

    def unmap(self):
        """
        Disconnect this wrapper from Galaxy.
        """
        object.__setattr__(self, 'id', None)

    def clone(self):
        """
        Return an independent copy of this wrapper.
        """
        return self.__class__(self.wrapped)

    def touch(self):
        """
        Mark this wrapper as having been modified since its creation.
        """
        object.__setattr__(self, 'is_modified', True)
        if self.parent:
            self.parent.touch()

    def to_json(self):
        """
        Return a JSON dump of this wrapper.
        """
        return json.dumps(self.wrapped)

    @classmethod
    def from_json(cls, jdef):
        """
        Build a new wrapper from a JSON dump.
        """
        return cls(json.loads(jdef))

    # FIXME: things like self.x[0] = 'y' do NOT call self.__setattr__
    def __setattr__(self, name, value):
        if name not in self.wrapped:
            raise AttributeError("can't set attribute")
        else:
            self.wrapped[name] = value
            object.__setattr__(self, name, value)
            self.touch()

    def __repr__(self):
        return "%s(%r)" % (self.__class__.__name__, self.wrapped)


class Step(Wrapper):
    """
    Abstract base class for workflow steps.

    Steps are the main building blocks of a Galaxy workflow.  A step
    can refer to either an input dataset (type 'data_input`) or a
    computational tool (type 'tool`).
    """
    BASE_ATTRS = Wrapper.BASE_ATTRS + (
        'input_steps', 'tool_id', 'tool_inputs', 'tool_version', 'type'
        )

    def __init__(self, step_dict, parent):
        super(Step, self).__init__(step_dict, parent=parent, gi=parent.gi)
        if self.type == 'tool' and self.tool_inputs:
            for k, v in self.tool_inputs.iteritems():
                self.tool_inputs[k] = json.loads(v)

    @property
    def gi_module(self):
        return self.gi.workflows


class Workflow(Wrapper):
    """
    Workflows represent ordered sequences of computations on Galaxy.

    A workflow defines a sequence of steps that produce one or more
    results from an input dataset.
    """
    BASE_ATTRS = Wrapper.BASE_ATTRS + (
        'deleted', 'inputs', 'published', 'steps', 'tags'
        )
    POLLING_INTERVAL = 10  # for output state monitoring

    def __init__(self, wf_dict, gi=None):
        super(Workflow, self).__init__(wf_dict, gi=gi)
        missing_ids = []
        for k, v in self.steps.iteritems():
            # convert step ids to str for consistency with outer keys
            v['id'] = str(v['id'])
            for i in v['input_steps'].itervalues():
                i['source_step'] = str(i['source_step'])
            step = self._build_step(v, self)
            self.steps[k] = step
            if step.type == 'tool' and not step.tool_inputs:
                missing_ids.append(k)
        input_labels_to_ids = {}
        for id_, d in self.inputs.iteritems():
            input_labels_to_ids.setdefault(d['label'], set()).add(id_)
        tool_labels_to_ids = {}
        for s in self.steps.itervalues():
            if s.type == 'tool':
                tool_labels_to_ids.setdefault(s.tool_id, set()).add(s.id)
        object.__setattr__(self, 'input_labels_to_ids', input_labels_to_ids)
        object.__setattr__(self, 'tool_labels_to_ids', tool_labels_to_ids)
        dag, inv_dag = self._get_dag()
        heads, tails = set(dag), set(inv_dag)
        object.__setattr__(self, 'dag', dag)
        object.__setattr__(self, 'inv_dag', inv_dag)
        object.__setattr__(self, 'source_ids', heads - tails)
        assert self.data_input_ids == set(self.inputs)
        object.__setattr__(self, 'sink_ids', tails - heads)
        object.__setattr__(self, 'missing_ids', missing_ids)

    @property
    def gi_module(self):
        return self.gi.workflows

    def _get_dag(self):
        """
        Return the workflow's DAG.

        For convenience, this method computes a 'direct' (step =>
        successors) and an 'inverse' (step => predecessors)
        representation of the same DAG.

        For instance, a workflow with a single tool *c*, two inputs
        *a, b* and three outputs *d, e, f* is represented by (direct)::

          {'a': {'c'}, 'b': {'c'}, 'c': set(['d', 'e', 'f'])}

        and by (inverse)::

          {'c': set(['a', 'b']), 'd': {'c'}, 'e': {'c'}, 'f': {'c'}}
        """
        dag, inv_dag = {}, {}
        for s in self.steps.itervalues():
            for i in s.input_steps.itervalues():
                head, tail = i['source_step'], s.id
                dag.setdefault(head, set()).add(tail)
                inv_dag.setdefault(tail, set()).add(head)
        return dag, inv_dag

    def sorted_step_ids(self):
        """
        Return a topological sort of the workflow's DAG.
        """
        ids = []
        source_ids = self.source_ids.copy()
        inv_dag = dict((k, v.copy()) for k, v in self.inv_dag.iteritems())
        while source_ids:
            head = source_ids.pop()
            ids.append(head)
            for tail in self.dag.get(head, []):
                incoming = inv_dag[tail]
                incoming.remove(head)
                if not incoming:
                    source_ids.add(tail)
        return ids

    @staticmethod
    def _build_step(step_dict, parent):
        """
        Return a Step object for the given parameters.
        """
        try:
            stype = step_dict['type']
        except KeyError:
            raise ValueError('not a step dict')
        if stype not in set(['data_input', 'tool']):
            raise ValueError('unknown step type: %r' % (stype,))
        return Step(step_dict, parent)

    @property
    def data_input_ids(self):
        """
        Return the list of data input steps for this workflow.
        """
        return set(id_ for id_, s in self.steps.iteritems()
                   if s.type == 'data_input')

    @property
    def tool_ids(self):
        """
        Return the list of tool steps for this workflow.
        """
        return set(id_ for id_, s in self.steps.iteritems()
                   if s.type == 'tool')

    @property
    def input_labels(self):
        """
        Return the labels of this workflow's input steps.
        """
        return set(self.input_labels_to_ids)

    @property
    def is_runnable(self):
        """
        Return True if the workflow can be run on Galaxy.

        A workflow is considered runnable on a Galaxy instance if all
        of the tools it uses are installed in that instance.
        """
        return not self.missing_ids

    def convert_input_map(self, input_map):
        """
        Convert ``input_map`` to the format required by the Galaxy web API.

        :type input_map: dict
        :param input_map: a mapping from input labels to datasets

        :rtype: dict
        :return: a mapping from input slot ids to dataset ids in the
          format required by the Galaxy web API.
        """
        m = {}
        for label, slot_ids in self.input_labels_to_ids.iteritems():
            datasets = input_map.get(label, [])
            if not isinstance(datasets, collections.Iterable):
                datasets = [datasets]
            if len(datasets) < len(slot_ids):
                raise RuntimeError('not enough datasets for "%s"' % label)
            for id_, ds in zip(slot_ids, datasets):
                m[id_] = {'id': ds.id, 'src': ds.SRC}
        return m

    def preview(self):
        getf = self.gi.workflows.get_previews
        try:
            p = [_ for _ in getf(published=True) if _.id == self.id][0]
        except IndexError:
            raise ValueError('no object for id %s' % self.id)
        return p

    def run(self, input_map=None, history='', params=None, import_inputs=False,
            replacement_params=None, wait=False,
            polling_interval=POLLING_INTERVAL, break_on_error=True):
        """
        Run the workflow in the current Galaxy instance.

        :type input_map: dict
        :param input_map: a mapping from workflow input labels to
          datasets, e.g.: ``dict(zip(workflow.input_labels,
          library.get_datasets()))``

        :type history: :class:`History` or str
        :param history: either a valid history object (results will be
          stored there) or a string (a new history will be created with
          the given name).

        :type params: :class:`~collections.Mapping`
        :param params: parameter settings for workflow steps (see below)

        :type import_inputs: bool
        :param import_inputs: If :obj:`True`, workflow inputs will be
          imported into the history; if :obj:`False`, only workflow
          outputs will be visible in the history.

        :type replacement_params: :class:`~collections.Mapping`
        :param replacement_params: pattern-based replacements for
          post-job actions (see the docs for
          :meth:`~bioblend.galaxy.workflows.WorkflowClient.run_workflow`)

        :type wait: boolean
        :param wait: whether to wait while the returned datasets are
          in a pending state

        :type polling_interval: float
        :param polling_interval: polling interval in seconds

        :type break_on_error: boolean
        :param break_on_error: whether to break as soon as at least one
          of the returned datasets is in the 'error' state

        :rtype: tuple
        :return: list of output datasets, output history

        The ``params`` dict should be structured as follows::

          PARAMS = {STEP_ID: PARAM_DICT, ...}
          PARAM_DICT = {NAME: VALUE, ...}

        For backwards compatibility, the following (deprecated) format is
        also supported::

          PARAMS = {TOOL_ID: PARAM_DICT, ...}

        in which case PARAM_DICT affects all steps with the given tool id.
        If both by-tool-id and by-step-id specifications are used, the
        latter takes precedence.

        Finally (again, for backwards compatibility), PARAM_DICT can also
        be specified as::

          PARAM_DICT = {'param': NAME, 'value': VALUE}

        Note that this format allows only one parameter to be set per step.

        Example: set 'a' to 1 for the third workflow step::

          params = {workflow.steps[2].id: {'a': 1}}

        .. warning::

          This is a blocking operation that can take a very long time.
          If ``wait`` is set to :obj:`False`, the method will return
          as soon as the workflow has been *scheduled*, otherwise it
          will wait until the workflow has been *run*.  With a large
          number of steps, however, the delay may not be negligible
          even in the former case (e.g., minutes for 100 steps).
        """
        if not self.is_mapped:
            raise RuntimeError('workflow is not mapped to a Galaxy object')
        if not self.is_runnable:
            raise RuntimeError('workflow has missing tools: %s' % ', '.join(
                '%s[%s]' % (self.steps[_].tool_id, _)
                for _ in self.missing_ids
                ))
        kwargs = {
            'dataset_map': self.convert_input_map(input_map or {}),
            'params': params,
            'import_inputs_to_history': import_inputs,
            'replacement_params': replacement_params,
            }
        if isinstance(history, History):
            try:
                kwargs['history_id'] = history.id
            except AttributeError:
                raise RuntimeError('history does not have an id')
        elif isinstance(history, basestring):
            kwargs['history_name'] = history
        else:
            raise TypeError(
                'history must be either a history wrapper or a string'
                )
        res = self.gi.gi.workflows.run_workflow(self.id, **kwargs)
        # res structure: {'history': HIST_ID, 'outputs': [DS_ID, DS_ID, ...]}
        out_hist = self.gi.histories.get(res['history'])
        assert set(res['outputs']).issubset(out_hist.dataset_ids)
        outputs = [out_hist.get_dataset(_) for _ in res['outputs']]

        if wait:
            self.gi._wait_datasets(outputs, polling_interval=polling_interval,
                                   break_on_error=break_on_error)
        return outputs, out_hist

    def export(self):
        """
        Export a re-importable representation of the workflow.

        :rtype: dict
        :return: a JSON-serializable dump of the workflow
        """
        return self.gi.gi.workflows.export_workflow_json(self.id)

    def delete(self):
        """
        Delete this workflow.

        .. warning::
          Deleting a workflow is irreversible - all of the data from
          the workflow will be permanently deleted.
        """
        self.gi.workflows.delete(id_=self.id)
        self.unmap()


class Dataset(Wrapper):
    """
    Abstract base class for Galaxy datasets.
    """
    BASE_ATTRS = Wrapper.BASE_ATTRS + (
        'data_type', 'file_name', 'file_size', 'state', 'deleted', 'file_ext'
        )
    __metaclass__ = abc.ABCMeta
    POLLING_INTERVAL = 1  # for state monitoring

    @abc.abstractmethod
    def __init__(self, ds_dict, container, gi=None):
        super(Dataset, self).__init__(ds_dict, gi=gi)
        object.__setattr__(self, 'container', container)

    @property
    def container_id(self):
        """
        Deprecated property.

        Id of the dataset container. Use :attr:`.container.id` instead.
        """
        return self.container.id

    @abc.abstractproperty
    def _stream_url(self):
        """
        Return the URL to stream this dataset.
        """
        pass

    def get_stream(self, chunk_size=None):
        """
        Open dataset for reading and return an iterator over its contents.

        :type chunk_size: int
        :param chunk_size: read this amount of bytes at a time

        .. warning::

          Due to a change in the Galaxy API endpoint, this method does
          not work on :class:`LibraryDataset` instances with Galaxy
          ``release_2014.06.02`` and ``release_2014.08.11``.  Methods
          that delegate work to this one are also affected:
          :meth:`peek`, :meth:`download`, :meth:`get_contents`.
        """
        kwargs = {'stream': True}
        if isinstance(self, LibraryDataset):
            kwargs['params'] = {'ld_ids%5B%5D': self.id}
        r = self.gi.gi.make_get_request(self._stream_url, **kwargs)
        if isinstance(self, LibraryDataset) and r.status_code == 500:
            # compatibility with older Galaxy releases
            kwargs['params'] = {'ldda_ids%5B%5D': self.id}
            r = self.gi.gi.make_get_request(self._stream_url, **kwargs)
        r.raise_for_status()
        return r.iter_content(chunk_size)  # FIXME: client can't close r

    def peek(self, chunk_size=None):
        """
        Open dataset for reading and return the first chunk.

        See :meth:`.get_stream` for param info.
        """
        try:
            return self.get_stream(chunk_size=chunk_size).next()
        except StopIteration:
            return ''

    def download(self, file_object, chunk_size=None):
        """
        Open dataset for reading and save its contents to ``file_object``.

        :type outf: :obj:`file`
        :param outf: output file object

        See :meth:`.get_stream` for info on other params.
        """
        for chunk in self.get_stream(chunk_size=chunk_size):
            file_object.write(chunk)

    def get_contents(self, chunk_size=None):
        """
        Open dataset for reading and return its **full** contents.

        See :meth:`.get_stream` for param info.
        """
        return ''.join(self.get_stream(chunk_size=chunk_size))

    def refresh(self):
        """
        Re-fetch the attributes pertaining to this object.

        Returns: self
        """
        gi_client = getattr(self.gi.gi, self.container.API_MODULE)
        ds_dict = gi_client.show_dataset(self.container.id, self.id)
        self.__init__(ds_dict, self.container, self.gi)
        return self

    def wait(self, polling_interval=POLLING_INTERVAL, break_on_error=True):
        """
        Wait for this dataset to come out of the pending states.

        :type polling_interval: float
        :param polling_interval: polling interval in seconds

        :type break_on_error: bool
        :param break_on_error: if :obj:`True`, raise a RuntimeError exception if
          the dataset ends in the 'error' state.

        .. warning::

          This is a blocking operation that can take a very long time. Also,
          note that this method does not return anything; however, this dataset
          is refreshed (possibly multiple times) during the execution.
        """
        self.gi._wait_datasets([self], polling_interval=polling_interval,
                               break_on_error=break_on_error)


class HistoryDatasetAssociation(Dataset):
    """
    Maps to a Galaxy ``HistoryDatasetAssociation``.
    """
    BASE_ATTRS = Dataset.BASE_ATTRS + ('tags', 'visible')
    SRC = 'hda'

    def __init__(self, ds_dict, container, gi=None):
        super(HistoryDatasetAssociation, self).__init__(
            ds_dict, container, gi=gi
            )

    @property
    def gi_module(self):
        return self.gi.histories

    @property
    def _stream_url(self):
        base_url = self.gi.gi._make_url(
            self.gi.gi.histories, module_id=self.container.id, contents=True
            )
        return "%s/%s/display" % (base_url, self.id)

    def delete(self):
        """
        Delete this dataset.
        """
        self.gi.gi.histories.delete_dataset(self.container.id, self.id)
        self.container.refresh()
        self.refresh()


class LibRelatedDataset(Dataset):
    """
    Base class for LibraryDatasetDatasetAssociation and LibraryDataset classes.
    """

    def __init__(self, ds_dict, container, gi=None):
        super(LibRelatedDataset, self).__init__(ds_dict, container, gi=gi)

    @property
    def gi_module(self):
        return self.gi.libraries

    @property
    def _stream_url(self):
        base_url = self.gi.gi._make_url(self.gi.gi.libraries)
        return "%s/datasets/download/uncompressed" % base_url


class LibraryDatasetDatasetAssociation(LibRelatedDataset):
    """
    Maps to a Galaxy ``LibraryDatasetDatasetAssociation``.
    """
    SRC = 'ldda'


class LibraryDataset(LibRelatedDataset):
    """
    Maps to a Galaxy ``LibraryDataset``.
    """
    SRC = 'ld'

    def delete(self, purged=False):
<<<<<<< HEAD
        """
        Delete this library dataset.

        :type purged: bool
        :param purged: if ``True``, also purge (permanently delete) the dataset
        """
        self.gi.gi.libraries.delete_library_dataset(self.container.id, self.id, purged=purged)
=======
        self.gi.gi.libraries.delete_library_dataset(
                self.container.id, self.id, purged=purged
                )
>>>>>>> 9a5c93cd
        self.container.refresh()
        self.refresh()


class ContentInfo(Wrapper):
    """
    Instances of this class wrap dictionaries obtained by getting
    ``/api/{histories,libraries}/<ID>/contents`` from Galaxy.
    """
    BASE_ATTRS = Wrapper.BASE_ATTRS + ('type',)
    __metaclass__ = abc.ABCMeta

    @abc.abstractmethod
    def __init__(self, info_dict, gi=None):
        super(ContentInfo, self).__init__(info_dict, gi=gi)


class LibraryContentInfo(ContentInfo):
    """
    Instances of this class wrap dictionaries obtained by getting
    ``/api/libraries/<ID>/contents`` from Galaxy.
    """
    def __init__(self, info_dict, gi=None):
        super(LibraryContentInfo, self).__init__(info_dict, gi=gi)

    @property
    def gi_module(self):
        return self.gi.libraries


class HistoryContentInfo(ContentInfo):
    """
    Instances of this class wrap dictionaries obtained by getting
    ``/api/histories/<ID>/contents`` from Galaxy.
    """
    BASE_ATTRS = ContentInfo.BASE_ATTRS + ('deleted', 'state', 'visible')

    def __init__(self, info_dict, gi=None):
        super(HistoryContentInfo, self).__init__(info_dict, gi=gi)

    @property
    def gi_module(self):
        return self.gi.histories


class DatasetContainer(Wrapper):
    """
    Abstract base class for dataset containers (histories and libraries).
    """
    BASE_ATTRS = Wrapper.BASE_ATTRS + ('deleted',)
    __metaclass__ = abc.ABCMeta

    @abc.abstractmethod
    def __init__(self, c_dict, content_infos=None, gi=None):
        """
        :type content_infos: list of :class:`ContentInfo`
        :param content_infos: info objects for the container's contents
        """
        super(DatasetContainer, self).__init__(c_dict, gi=gi)
        if content_infos is None:
            content_infos = []
        object.__setattr__(self, 'content_infos', content_infos)

    @property
    def dataset_ids(self):
        """
        Return the ids of the contained datasets.
        """
        return [_.id for _ in self.content_infos if _.type == 'file']

    def preview(self):
        getf = self.gi_module.get_previews
        # self.state could be stale: check both regular and deleted containers
        try:
            p = [_ for _ in getf() if _.id == self.id][0]
        except IndexError:
            try:
                p = [_ for _ in getf(deleted=True) if _.id == self.id][0]
            except IndexError:
                raise ValueError('no object for id %s' % self.id)
        return p

    def refresh(self):
        """
        Re-fetch the attributes pertaining to this object.

        Returns: self
        """
        fresh = self.gi_module.get(self.id)
        self.__init__(
            fresh.wrapped, content_infos=fresh.content_infos, gi=self.gi
            )
        return self

    def get_dataset(self, ds_id):
        """
        Retrieve the dataset corresponding to the given id.

        :type ds_id: str
        :param ds_id: dataset id

        :rtype: :class:`~.HistoryDatasetAssociation` or
          :class:`~.LibraryDataset`
        :return: the dataset corresponding to ``ds_id``
        """
        gi_client = getattr(self.gi.gi, self.API_MODULE)
        ds_dict = gi_client.show_dataset(self.id, ds_id)
        return self.DS_TYPE(ds_dict, self, gi=self.gi)

    def get_datasets(self, name=None):
        """
        Get all datasets contained inside this dataset container.

        :type name: str
        :param name: return only datasets with this name

        :rtype: list of :class:`~.HistoryDatasetAssociation` or list of
          :class:`~.LibraryDataset`
        :return: datasets with the given name contained inside this
          container

        .. note::

          when filtering library datasets by name, specify their full
          paths starting from the library's root folder, e.g.,
          ``/seqdata/reads.fastq``.  Full paths are available through
          the ``content_infos`` attribute of
          :class:`~.Library` objects.
        """
        if name is None:
            ds_ids = self.dataset_ids
        else:
            ds_ids = [_.id for _ in self.content_infos if _.name == name]
        return [self.get_dataset(_) for _ in ds_ids]


class History(DatasetContainer):
    """
    Maps to a Galaxy history.
    """
    BASE_ATTRS = DatasetContainer.BASE_ATTRS + ('annotation', 'state', 'state_ids', 'state_details', 'tags')
    DS_TYPE = HistoryDatasetAssociation
    CONTENT_INFO_TYPE = HistoryContentInfo
    API_MODULE = 'histories'

    def __init__(self, hist_dict, content_infos=None, gi=None):
        super(History, self).__init__(
            hist_dict, content_infos=content_infos, gi=gi
            )

    @property
    def gi_module(self):
        return self.gi.histories

    def update(self, name=None, annotation=None, **kwds):
        """
        Update history metadata information. Some of the attributes that can be
        modified are documented below.

        :type name: string
        :param name: Replace history name with the given string
        :type annotation: string
        :param annotation: Replace history annotation with given string
        :type deleted: boolean
        :param deleted: Mark or unmark history as deleted
        :type published: boolean
        :param published: Mark or unmark history as published
        :type importable: boolean
        :param importable: Mark or unmark history as importable
        :type tags: list
        :param tags: Replace history tags with the given list
        """
        # TODO: wouldn't it be better if name and annotation were attributes?
        # TODO: do we need to ensure the attributes of `self` are the same as
        # the ones returned by the call to `update_history` below?
        res = self.gi.gi.histories.update_history(
            self.id, name=name, annotation=annotation, **kwds
            )
        if res != httplib.OK:
            raise RuntimeError('failed to update history')
        self.refresh()
        return self

    def delete(self, purge=False):
        """
        Delete this history.

        :type purge: bool
        :param purge: if ``True``, also purge (permanently delete) the history

        .. note::
          For the purge option to work, the Galaxy instance must have the
          ``allow_user_dataset_purge`` option set to ``True`` in the
          ``config/galaxy.ini`` configuration file.
        """
        self.gi.histories.delete(id_=self.id, purge=purge)
        self.unmap()

    def import_dataset(self, lds):
        """
        Import a dataset into the history from a library.

        :type lds: :class:`~.LibraryDataset`
        :param lds: the library dataset to import

        :rtype: :class:`~.HistoryDatasetAssociation`
        :return: the imported history dataset
        """
        if not self.is_mapped:
            raise RuntimeError('history is not mapped to a Galaxy object')
        if not isinstance(lds, LibraryDataset):
            raise TypeError('lds is not a LibraryDataset')
        res = self.gi.gi.histories.upload_dataset_from_library(self.id, lds.id)
        if not isinstance(res, collections.Mapping):
            raise RuntimeError(
                'upload_dataset_from_library: unexpected reply: %r' % res
                )
        self.refresh()
        return self.get_dataset(res['id'])

    def upload_file(self, path, **kwargs):
        """
        Upload the file specified by path to this history.

        :type path: str
        :param path: path of the file to upload

        See :meth:`~bioblend.galaxy.tools.ToolClient.upload_file` for
        the optional parameters.

        :rtype: :class:`~.HistoryDatasetAssociation`
        :return: the uploaded dataset
        """
        out_dict = self.gi.gi.tools.upload_file(path, self.id, **kwargs)
        self.refresh()
        return self.get_dataset(out_dict['outputs'][0]['id'])

    upload_dataset = upload_file

    def paste_content(self, content, **kwargs):
        """
        Upload a string to a new dataset in this history.

        :type content: str
        :param content: content of the new dataset to upload

        See :meth:`~bioblend.galaxy.tools.ToolClient.upload_file` for
        the optional parameters.

        :rtype: :class:`~.HistoryDatasetAssociation`
        :return: the uploaded dataset
        """
        out_dict = self.gi.gi.tools.paste_content(content, self.id, **kwargs)
        self.refresh()
        return self.get_dataset(out_dict['outputs'][0]['id'])

    def export(self, gzip=True, include_hidden=False, include_deleted=False,
               wait=False):
        """
        Start a job to create an export archive for this history.  See
        :meth:`~bioblend.galaxy.histories.HistoryClient.export_history`
        for parameter and return value info.
        """
        return self.gi.gi.histories.export_history(
            self.id,
            gzip=gzip,
            include_hidden=include_hidden,
            include_deleted=include_deleted,
            wait=wait
            )

    def download(self, jeha_id, outf, chunk_size=bioblend.CHUNK_SIZE):
        """
        Download an export archive for this history.  Use :meth:`export`
        to create an export and get the required ``jeha_id``.  See
        :meth:`~bioblend.galaxy.histories.HistoryClient.download_history`
        for parameter and return value info.
        """
        return self.gi.gi.histories.download_history(
            self.id, jeha_id, outf, chunk_size=chunk_size
            )


class Library(DatasetContainer):
    """
    Maps to a Galaxy library.
    """
    BASE_ATTRS = DatasetContainer.BASE_ATTRS + ('description', 'synopsis')
    DS_TYPE = LibraryDataset
    CONTENT_INFO_TYPE = LibraryContentInfo
    API_MODULE = 'libraries'

    def __init__(self, lib_dict, content_infos=None, gi=None):
        super(Library, self).__init__(
            lib_dict, content_infos=content_infos, gi=gi
            )

    @property
    def gi_module(self):
        return self.gi.libraries

    @property
    def folder_ids(self):
        """
        Return the ids of the contained folders.
        """
        return [_.id for _ in self.content_infos if _.type == 'folder']

    def delete(self):
        """
        Delete this library.
        """
        self.gi.libraries.delete(id_=self.id)
        self.unmap()

    def __pre_upload(self, folder):
        """
        Return the id of the given folder, after sanity checking.
        """
        if not self.is_mapped:
            raise RuntimeError('library is not mapped to a Galaxy object')
        return None if folder is None else folder.id

    def upload_data(self, data, folder=None, **kwargs):
        """
        Upload data to this library.

        :type data: str
        :param data: dataset contents

        :type folder: :class:`~.Folder`
        :param folder: a folder object, or :obj:`None` to upload to
          the root folder

        :rtype: :class:`~.LibraryDataset`
        :return: the dataset object that represents the uploaded content

        Optional keyword arguments: ``file_type``, ``dbkey``.
        """
        fid = self.__pre_upload(folder)
        res = self.gi.gi.libraries.upload_file_contents(
            self.id, data, folder_id=fid, **kwargs
            )
        self.refresh()
        return self.get_dataset(res[0]['id'])

    def upload_from_url(self, url, folder=None, **kwargs):
        """
        Upload data to this library from the given URL.

        :type url: str
        :param url: URL from which data should be read

        See :meth:`.upload_data` for info on other params.
        """
        fid = self.__pre_upload(folder)
        res = self.gi.gi.libraries.upload_file_from_url(
            self.id, url, folder_id=fid, **kwargs
            )
        self.refresh()
        return self.get_dataset(res[0]['id'])

    def upload_from_local(self, path, folder=None, **kwargs):
        """
        Upload data to this library from a local file.

        :type path: str
        :param path: local file path from which data should be read

        See :meth:`.upload_data` for info on other params.
        """
        fid = self.__pre_upload(folder)
        res = self.gi.gi.libraries.upload_file_from_local_path(
            self.id, path, folder_id=fid, **kwargs
            )
        self.refresh()
        return self.get_dataset(res[0]['id'])

    def upload_from_galaxy_fs(self, paths, folder=None, link_data_only=None, **kwargs):
        """
        Upload data to this library from filesystem paths on the server.

        .. note::
          For this method to work, the Galaxy instance must have the
          ``allow_library_path_paste`` option set to ``True`` in the
          ``config/galaxy.ini`` configuration file.

        :type paths: str or :class:`~collections.Iterable` of str
        :param paths: server-side file paths from which data should be read

        :type link_data_only: str
        :param link_data_only: either 'copy_files' (default) or
          'link_to_files'. Setting to 'link_to_files' symlinks instead of
          copying the files

        :rtype: list of :class:`~.LibraryDataset`
        :return: the dataset objects that represent the uploaded content

        See :meth:`.upload_data` for info on other params.
        """
        fid = self.__pre_upload(folder)
        if isinstance(paths, basestring):
            paths = (paths,)
        paths = '\n'.join(paths)
        res = self.gi.gi.libraries.upload_from_galaxy_filesystem(
            self.id, paths, folder_id=fid, link_data_only=link_data_only,
            **kwargs
            )
        if res is None:
            raise RuntimeError('upload_from_galaxy_filesystem: no reply')
        if not isinstance(res, collections.Sequence):
            raise RuntimeError(
                'upload_from_galaxy_filesystem: unexpected reply: %r' % res
                )
        new_datasets = [
            self.get_dataset(ds_info['id']) for ds_info in res
            ]
        self.refresh()
        return new_datasets

    def copy_from_dataset(self, hda, folder=None, message=''):
        """
        Copy a history dataset into this library.

        :type hda: :class:`~.HistoryDatasetAssociation`
        :param hda: history dataset to copy into the library

        See :meth:`.upload_data` for info on other params.
        """
        fid = self.__pre_upload(folder)
        res = self.gi.gi.libraries.copy_from_dataset(
            self.id, hda.id, folder_id=fid, message=message
            )
        self.refresh()
        return self.get_dataset(res['library_dataset_id'])

    def create_folder(self, name, description=None, base_folder=None):
        """
        Create a folder in this library.

        :type name: str
        :param name: folder name

        :type description: str
        :param description: optional folder description

        :type base_folder: :class:`~.Folder`
        :param base_folder: parent folder, or :obj:`None` to create in
          the root folder

        :rtype: :class:`~.Folder`
        :return: the folder just created
        """
        bfid = None if base_folder is None else base_folder.id
        res = self.gi.gi.libraries.create_folder(
            self.id, name, description=description, base_folder_id=bfid,
            )
        self.refresh()
        return self.get_folder(res[0]['id'])

    def get_folder(self, f_id):
        """
        Retrieve the folder corresponding to the given id.

        :rtype: :class:`~.Folder`
        :return: the folder corresponding to ``f_id``
        """
        f_dict = self.gi.gi.libraries.show_folder(self.id, f_id)
        return Folder(f_dict, self, gi=self.gi)


class Folder(Wrapper):
    """
    Maps to a folder in a Galaxy library.
    """
    BASE_ATTRS = Wrapper.BASE_ATTRS + ('description', 'deleted', 'item_count')

    def __init__(self, f_dict, container, gi=None):
        super(Folder, self).__init__(f_dict, gi=gi)
        object.__setattr__(self, 'container', container)

    @property
    def parent(self):
        """
        Get folder indicated by 'parent_id'
        The root folder will have the library as a parent.
        """
        if self._cached_parent is None:
            object.__setattr__(self,
                               '_cached_parent',
                               self._get_parent())
        return self._cached_parent

    def _get_parent(self):
        """
        Return folder indicated by 'parent_id'
        """
        parent_id = self.wrapped.get('parent_id', None)
        if parent_id is not None:
            if parent_id[0] != 'F':
                # older Galaxy versions strip the F
                parent_id = u'F%s' % (parent_id)
            try:
                return self.container.get_folder(parent_id)
            except bioblend.galaxy.client.ConnectionError:
                # Depending on version, galaxy is returning a dummy parent_id
                #  for the root Folder
                # Clear the parent_id, so we don't try to load it each time
                self.wrapped['dummy_parent_id'] = self.wrapped['parent_id']
                self.wrapped['parent_id'] = None

        return None

    @property
    def gi_module(self):
        return self.gi.libraries

    @property
    def container_id(self):
        """
        Deprecated property.

        Id of the folder container. Use :attr:`.container.id` instead.
        """
        return self.container.id

    def refresh(self):
        """
        Re-fetch the attributes pertaining to this object.

        Returns: self
        """
        f_dict = self.gi.gi.libraries.show_folder(self.container.id, self.id)
        self.__init__(f_dict, self.container, gi=self.gi)
        return self


class Tool(Wrapper):
    """
    Maps to a Galaxy tool.
    """
    BASE_ATTRS = Wrapper.BASE_ATTRS + ('version',)
    POLLING_INTERVAL = 10  # for output state monitoring

    def __init__(self, t_dict, gi=None):
        super(Tool, self).__init__(t_dict, gi=gi)

    @property
    def gi_module(self):
        return self.gi.tools

    def run(self, inputs, history, wait=False,
            polling_interval=POLLING_INTERVAL):
        """
        Execute this tool in the given history with inputs from dict
        ``inputs``.

        :type inputs: dict
        :param inputs: dictionary of input datasets and parameters for
          the tool (see below)

        :type history: :class:`History`
        :param history: the history where to execute the tool

        :type wait: boolean
        :param wait: whether to wait while the returned datasets are
          in a pending state

        :type polling_interval: float
        :param polling_interval: polling interval in seconds

        :rtype: list of :class:`HistoryDatasetAssociation`
        :return: list of output datasets

        The ``inputs`` dict should contain input datasets and parameters
        in the (largely undocumented) format used by the Galaxy API.
        Some examples can be found in `Galaxy's API test suite
        <https://bitbucket.org/galaxy/galaxy-central/src/tip/test/api/test_tools.py>`_.
        The value of an input dataset can also be a :class:`Dataset`
        object, which will be automatically converted to the needed
        format.
        """
        for k, v in inputs.iteritems():
            if isinstance(v, Dataset):
                inputs[k] = {'src': v.SRC, 'id': v.id}
        out_dict = self.gi.gi.tools.run_tool(history.id, self.id, inputs)
        outputs = [history.get_dataset(_['id']) for _ in out_dict['outputs']]
        if wait:
            self.gi._wait_datasets(outputs, polling_interval=polling_interval)
        return outputs


class Preview(Wrapper):
    """
    Abstract base class for Galaxy entity 'previews'.

    Classes derived from this one model the short summaries returned
    by global getters such as ``/api/libraries``.
    """
    BASE_ATTRS = Wrapper.BASE_ATTRS + ('deleted',)
    __metaclass__ = abc.ABCMeta

    @abc.abstractmethod
    def __init__(self, pw_dict, gi=None):
        super(Preview, self).__init__(pw_dict, gi=gi)


class LibraryPreview(Preview):
    """
    Models Galaxy library 'previews'.

    Instances of this class wrap dictionaries obtained by getting
    ``/api/libraries`` from Galaxy.
    """
    def __init__(self, pw_dict, gi=None):
        super(LibraryPreview, self).__init__(pw_dict, gi=gi)

    @property
    def gi_module(self):
        return self.gi.libraries


class HistoryPreview(Preview):
    """
    Models Galaxy history 'previews'.

    Instances of this class wrap dictionaries obtained by getting
    ``/api/histories`` from Galaxy.
    """
    BASE_ATTRS = Preview.BASE_ATTRS + ('tags',)

    def __init__(self, pw_dict, gi=None):
        super(HistoryPreview, self).__init__(pw_dict, gi=gi)

    @property
    def gi_module(self):
        return self.gi.histories


class WorkflowPreview(Preview):
    """
    Models Galaxy workflow 'previews'.

    Instances of this class wrap dictionaries obtained by getting
    ``/api/workflows`` from Galaxy.
    """
    BASE_ATTRS = Preview.BASE_ATTRS + ('published', 'tags')

    def __init__(self, pw_dict, gi=None):
        super(WorkflowPreview, self).__init__(pw_dict, gi=gi)

    @property
    def gi_module(self):
        return self.gi.workflows<|MERGE_RESOLUTION|>--- conflicted
+++ resolved
@@ -659,19 +659,15 @@
     SRC = 'ld'
 
     def delete(self, purged=False):
-<<<<<<< HEAD
         """
         Delete this library dataset.
 
         :type purged: bool
         :param purged: if ``True``, also purge (permanently delete) the dataset
         """
-        self.gi.gi.libraries.delete_library_dataset(self.container.id, self.id, purged=purged)
-=======
         self.gi.gi.libraries.delete_library_dataset(
                 self.container.id, self.id, purged=purged
                 )
->>>>>>> 9a5c93cd
         self.container.refresh()
         self.refresh()
 
